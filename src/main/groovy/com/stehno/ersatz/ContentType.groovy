--- conflicted
+++ resolved
@@ -37,13 +37,10 @@
     public static final ContentType TEXT_JSON = new ContentType('text/json')
     public static final ContentType APPLICATION_URLENCODED = new ContentType('application/x-www-form-urlencoded')
     public static final ContentType MULTIPART_FORMDATA = new ContentType('multipart/form-data')
-<<<<<<< HEAD
-=======
     public static final ContentType MULTIPART_MIXED = new ContentType('multipart/mixed')
     public static final ContentType IMAGE_JPG = new ContentType('image/jpeg')
     public static final ContentType IMAGE_PNG = new ContentType('image/png')
     public static final ContentType IMAGE_GIF = new ContentType('image/gif')
->>>>>>> b179c9a2
 
     String value
 }