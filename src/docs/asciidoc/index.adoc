= Ersatz Server User Guide
Christopher J. Stehno <chris@stehno.com>
<<<<<<< HEAD
v0.4.3, February 2017
=======
v0.5.0, February 2017
>>>>>>> a5e9bee0
:toc: left
:toclevels: 3

== Introduction

The Ersatz Server is a HTTP client testing tool, which allows for request/response expectations to be configured in a flexible manner. The expectations
will respond in a configured manner to requests and allow testing with different responses and/or error conditions without having to write a lot of
boiler-plate code.

The "mock" server is not really mock at all, it is an embedded Undertow HTTP server which registers the configured expectations as routes and then
responds according to the expected behavior. This approach may seem overly heavy; however, testing an HTTP client can involve a lot of internal state
and interactions that the developer is generally unaware of (and should be) - trying to mock those interactions with a pure mocking framework will get
out of hand very quickly.

Ersatz provides a balance of mock-like expectation behavior with a real HTTP interface and all of the underlying interactions in place. This allows
for rich unit testing, which is what you were trying to do in the first place.

Ersatz is written in Groovy 2.4.x and requires a Java 8 VM due to its use of the modern functional libraries; however, the Ersatz library is written
such that it may be used with Groovy or standard Java without pain or feature-loss. With that in mind, the expectation configuration allows two main
forms, a Java-style chained builder, and a Groovy DSL, both of which may be used interchangeably or together, if you are using Groovy.

Ersatz is developed with testing in mind. It does not favor any specific testing framework, but it does work well with both the JUnit and Spock
frameworks.

== Getting Started

The `ersatz` library is available via Bintray (JCenter) and the Maven Central Repository; you can add it to your project using one of the following:
<<<<<<< HEAD

For Gradle:
=======
>>>>>>> a5e9bee0

For Gradle:

    testCompile 'com.stehno.ersatz:ersatz:0.5.0'

For Maven:

    <dependency>
        <groupId>com.stehno.ersatz</groupId>
        <artifactId>ersatz</artifactId>
        <version>0.5.0</version>
        <scope>test</scope>
    </dependency>

For Maven:

    <dependency>
        <groupId>com.stehno.ersatz</groupId>
        <artifactId>ersatz</artifactId>
        <version>0.4.3</version>
        <scope>test</scope>
    </dependency>

You could then use Ersatz in a Spock test as follows:

[source,groovy]
.HelloSpec.groovy
----
class HelloSpec extends Specification {

    def 'say hello'(){
        setup:
        ErsatzServer ersatz = new ErsatzServer()

        server.expectations {
            get('/say/hello'){
                called equalTo(1)
                query 'name','Ersatz'
                responder {
                    content 'Hello Ersatz','text/plain'
                }
            }
        }

        ersatz.start()

        when:
        String result = "${ersatz.serverUrl}/say/hello?name=Ersatz".toURL().text

        then:
        result == 'Hello Ersatz'

        and:
        ersatz.verify()

        cleanup:
        ersatz.stop()
    }
}
----

The server is expecting a single call to `GET /say/hello?name=Ersatz`, and when it is received, the server will respond with the `text/plain` content
`Hello Ersatz`. This code also verifies that the expected request was only called once (as requested) - if it was not called or called more than once,
the verification and likewise the test, would fail.

The expectation configured above could also be written using the chained builder approach (in Java), as follows:

[source,java]
----
server.expectations(expect -> {
    expect.get("/say/hello").called(equalTo(1)).query("name","Ersatz")
        .responds().content("Hello Ersatz","text/plain");
))
----

The two formats are interchangeable.

== Server Lifecycle

The lifecycle of an Ersatz server is broken down into four main states:

1. Configure
2. Test
3. Verify
4. Cleanup

they are detailed in the next sections.

=== Configure

The first step is "configuration", where the server is instantiated, request expectations are configured and the server is started. An Ersatz server
is created by creating an instance of `ErsatzServer` with an optional `ServerConfig` passed in to provide initial configurations (such as global
encoder and decoder configurations).

No HTTP server is started at this point, but the server is ready for configuration. Configuring the expectations on the server consists of calling one
of the following methods:

[source,groovy]
----
ErsatzServer expectations(final Consumer<Expectations> expects)

ErsatzServer expectations(@DelegatesTo(Expectations) final Closure closure)

Expectations expects()
----

The first allows for configuration within a `Consumer<Expectations>` instance, which will have a prepared `Expectations` instance passed into it. This
allows for a DSL-style configuration from Java.

The second method is the entry point for the Groovy DSL configuration. The provided `Closure` will delegate to an instance of `Expectations` for
defining the configurations.

The third method is a simplified builder-style approach for single request method expectation-building.

Once the request expectations are configured, the server must be started by calling the `ErsatzServer` `start()` method. This will start the underlying
embedded HTTP server and register the configured expectations. If the server is not started, you will receive connection errors during testing.

=== Testing

After configuration, the server is running and ready for test interactions. Any HTTP client can make HTTP requests against the server to retrieve
configured responses. The `ErsatzServer` object provides helper methods to retrieve the server port and URL, with `getHttpPort()` and `getHttpUrl()`
respectively (there are also versions for HTTPS). Note that the server will _always_ be started on an ephemeral port so that a random one will be
chosen to avoid collisions.

=== Verify

Once testing has been performed, it may be desirable to verify whether or not the expected number of request calls were matched. The `Expectations`
interface provides a `called` method to add call count verification per configured request, something like:

[source,groovy]
----
post('/user').body(content, 'application/json').called(1)
    .responds().content(successContent, 'application/json')
----

This would match a POST request to "/user" with request body content matching the provided content and expect that matched call only once. When
`verify()` is called it will return `true` if this request has only been matched once, otherwise it will return `false`. This allows testing to
ensure that requests are not made more often than expected or at unexpected times.

Verification is optional and may simply be skipped if not needed.

=== Cleanup

After testing and verification, when all test interactions have completed, the server must be stopped in order to free up resources. This is done by
calling the `stop()` method of the `ErsatzServer` class. This is an important step as odd test failures have been noticed during multi-test runs if
the server is not properly stopped. In Spock you can create the `ErsatzServer` with the `@AutoCleanup` annotation to aid in proper management:

[source,groovy]
----
@AutoCleanup('stop') ErsatzServer server = new ErsatzServer()
----

likewise, in a JUnit test (Groovy or Java) you may use the `ErsatzServerRule` class, which is a https://github.com/junit-team/junit4/wiki/Rules[JUnit Rule]
implementation delegating to an `ErsatzServer`; it automatically calls the `stop()` method after each test method, though the `start()` method must
still be called manually.

[source,java]
----
@Rule ErsatzServerRule ersatzServer = new ErsatzServerRule()

@Test public void hello(){
    ersatzServer.expectations(expectations -> {
        expectations.get("/testing").responds().content("ok");
    }).start();

    okhttp3.Response response = new OkHttpClient().newCall(
        new Request.Builder().url(format("%s/testing", ersatzServer.getHttpUrl())).build()
    ).execute();

    assertEquals(200, response.code());
    assertEquals("ok", response.body().string());
}
----

The server may be restarted after it has been stopped; however, be aware that expectation configuration is additive and existing configuration will
remain on server start even if new expectations are configured.

== Expectations

Request expectations are the core of the Ersatz server functionality; conceptually, they are HTTP server request routes which are used to match an
incoming HTTP request with a request handler or to respond with a status of 404m, if no matching request was configured. The expectations are
configured on an instance of the `Expectations` interface, which provides multiple configuration methods for each of the supported HTTP request
methods (GET, HEAD, POST, PUT, DELETE, and PATCH), with the method name corresponding to the HTTP request method name. The four general types of
methods are:

* One taking a `String path` returning an instance of the `Request` interface
* One taking a `String path` and a `Consumer<Request>` returning an instance of the `Request` interface
* One taking a `String path` and a Groovy `Closure` returning an instance of the `Request` interface
* All of the above with the `String path` replaced by a Hamcrest `Matcher<String>` for matching the path

The `Consumer<Request>` methods will provide a `Consumer<Request>` implementation to perform the configuration on a `Request` instance passed into
the consumer function.

The `Closure` support is similar to that of the consumer; however, this is a Groovy DSL approach where the `Closure` operations are delegated onto the
a `Request` instance in order to configure the request.

All of the expectation method types return an instance of the request being configured (`Request` or `RequestWithContent`).

The primary role of expectations is to provide a means of matching incoming requests in order to respond in a desired and repeatable manner. They are
used to build up matching rules based on request properties to help filter and route the incoming request properly. http://hamcrest.org/[Hamcrest]
Matcher support allows for flexible request matching based on various request properties.

The configuration interfaces support three main approaches to configuration, a chained builder approach, such as:

[source,groovy]
----
head('/foo')
    .query('a','42')
    .cookie('stamp','1234')
    .respond().header('ok','true')
----

where the code is a chain of builder-style method calls used to wire up the request expectation. The second method is available to users of the Groovy
language, the Groovy DSL approach would code the same thing as:

[source,groovy]
----
head('/foo'){
    query 'a', '42'
    cookie 'stamp', '1234'
    responder {
        header 'ok', "true"
    }
}
----

which can be more expressive, especially when creating more complicated expectations. A third approach is a Java-based approach more similar to the
Groovy DSL, using the `Consumer<?>` methods of the interface, this would yield:

[source,java]
----
head('/foo', req -> {
    req.query("a", "42")
    req.cookie("stamp", "1234")
    req.responder( res-> {
        res.header("ok", "true")
    })
})
----

Any of the three may be used in conjunction with each other to build up expectations in the desired manner.

TIP: The matching of expectations is perform in the order the expectations are configured, such that if an incoming request could be matched by more
than one expectation, the first one configured will be applied.

Request expectations may be configured to respond differently based on how many times a request is matched, for example, if you wanted the first
request of `GET /something` to respond with `Hello` and second (and all subsequent) request of the same URL to respond with `Goodbye`, you would
configure multiple responses, in order:

[source,groovy]
----
get('/something'){
    responder {
        content 'Hello'
    }
    responder {
        content 'Goodbye'
    }
    called 2
}
----

Adding the `called` configuration adds the extra safety of ensuring that if the request is called more than our expected two times, the verification
will fail (and with that, the test).

== Url-Encoded Form Requests

Url-encoded form requests are supported by default when the request content-type is specified as `application/x-www-form-urlencoded`. The request
`body` expectation configuration will expect a `Map<String,String>` equivalent to the name-value pairs specified in the request body content. An
example would be:

[source,groovy]
----
server.expectations {
    post('/form') {
        body([alpha: 'some data', bravo: '42'], 'application/x-www-form-urlencoded')
        responder {
            content 'ok'
        }
    }
}
----

where the `POST` content data would look like:

    alpha=some+data&bravo=42

== Multipart Request Content

Ersatz server supports multipart file upload requests (`multipart/form-data` content-type) using the
https://commons.apache.org/proper/commons-fileupload/[Apache File Upload] library on the "server" side. The expectations for multipart requests are
configured using the `MultipartRequestContent` class to build up an equivalent multipart matcher:

[source,groovy]
----
ersatz.expectataions {
    post('/upload') {
        decoders decoders
        decoder MULTIPART_MIXED, Decoders.multipart
        decoder IMAGE_PNG, Decoders.passthrough
        body multipart {
            part 'something', 'interesting'
            part 'infoFile', 'info.txt', TEXT_PLAIN, infoText
            part 'imageFile', 'image.png', IMAGE_PNG, imageBytes
        }, MULTIPART_MIXED
        responder {
            content 'ok'
        }
    }
}
----

which will need to exactly match the incoming request body in order to be considered a match. There is also a `MultipartRequestMatcher` used to
provide a more flexible Hamcrest-based matching of the request body:

[source,groovy]
----
server.expectations {
    post('/upload') {
        decoders decoders
        decoder MULTIPART_MIXED, Decoders.multipart
        decoder IMAGE_PNG, Decoders.passthrough
        body multipartMatcher {
            part 'something', notNullValue()
            part 'infoFile', endsWith('.txt'), TEXT_PLAIN, notNullValue()
            part 'imageFile', endsWith('.png'), IMAGE_PNG, notNullValue()
        }, MULTIPART_MIXED
        responder {
            content 'ok'
        }
    }
}
----

This will configure a match of the request body content based on the individual matchers, rather than overall equivalence.

A key point in multipart request support are the "decoders", which are used to decode the incoming request content into an expected object type.
Decoders are simply `BiFunction<byte[], DecodingContext, Object>` implementations - taking the incoming byte array, and a `DecodingContext` and
returning the decoded `Object` instance. Decoders may be registered in a shared instance of `RequestDecoders`, configured globally across the server
instance or configured on a per-request basis.

TIP: No decoders are provided by default, any used in the request content _must_ be provided in configuration.

Some common reusable decoders are provided in the `Decoders` utility class.

== Multipart Response Content

Multipart response content is supported, though most browsers do not fully support it - the expected use case would be a RESTful or other HTTP-based
API. The response content will have the standard `multipart/form-data` content type and format. The response content parts are provided using an
instance of the `MultipartResponseContent` class along with the `Encoders.multipart` multipart response content encoder (configured on the server or
response).

The content parts are provided as "field" parts with only a field name and value, or as "file" parts with a field name, content-type, file name and
content object. These configurations are made on the `MultipartResponseContent` object via DSL or functional interface.

The part content objects are serialized for data transfer as `String` content using configured encoders, which are simply instances of
`Function<Object,String>` used to do the object to string conversion. These are configured either on a per-response basis or by sharing a
`ResponseEncoders` instance between multipart configurations - the shared encoders will be used if not explicitly overridden by the multipart
response configuration. No part encoders are provided by default.

An example multipart response with a field and an image file would be something like:

[source,groovy]
----
ersatz.expectations {
    get('/data') {
        responder {
            encoder ContentType.MULTIPART_MIXED, MultipartResponseContent, Encoders.multipart
            content(multipart {
                // configure the part encoders
                encoder TEXT_PLAIN, CharSequence, { o -> o as String }
                encoder IMAGE_JPG, File, { o -> ((File)o).bytes.encodeBase64() }

                // a field part
                field 'comments', 'This is a cool image.'

                // a file part
                part 'image', 'test-image.jpg', IMAGE_JPG, new File('/test-image.jpg'), 'base64'
            })
        }
    }
}
----

The resulting response body would look like the following (as a String):

----
--WyAJDTEVlYgGjdI13o
Content-Disposition: form-data; name="comments"
Content-Type: text/plain

This is a cool image.
--WyAJDTEVlYgGjdI13o
Content-Disposition: form-data; name="image"; filename="test-image.jpg"
Content-Transfer-Encoding: base64
Content-Type: image/jpeg

... more content follows ...
----

which could be decoded in the same manner a multipart _request_ content (an example using the Apache File Upload multipart parser can be found in
the unit tests).

== Encoder/Decoder Chains

The request/response content body decoders/encoders are configured in a layered manner so that they may be configured and shared across multiple
instances without copying the configuration.

* Encoders/Decoders configured in the `ErsatzServer` constructor are considered "global" and will be used if no overriding handlers are configured.
* Encoders/Decoders configured in the request/response itself are considered "local" and will override any other configured handlers
* Other configurations are applied in a layered order based on where they are applied in the configuration DSL - the handlers are maintained as separate isolated instances and the actual handler is resolved at runtime.

== HTTPS Request Support

The `ErsatzServer` supports HTTPS requests when the `enableHttps()` configuration is set (either as `enableHttps()` or as `enableHttps true`). This
will setup both an HTTP and HTTPS listener both of which will have access to all configured expectations. In order to limit a specific request
expectation to HTTP or HTTPS, apply the `procotol(String)` matcher method with the desired protocol, for example:

[source,groovy]
----
server.expectations {
    get('/something').protocol('https').responding('thing')
}
----

which will match an HTTPS request to `GET /something` and send a response of `thing`.

NOTE: the HTTPS support is rudimentary and meant to test HTTPS endpoints, not any explicit features of HTTPS itself. Also your client will need to be able to ignore any self-signed certification issues in one way or another.

=== Creating a Custom Keystore

A default keystore is provided with the Ersatz library, and it should suffice for most cases; however, you may wish to provide your own custom keystore
for whatever reason. A supported keystore file may be created using the following command:

    ./keytool -genkey -alias <NAME> -keyalg RSA -keystore <FILE_LOCATION>

where `<NAME>` is the key name and `<FILE_LOCATION>` is the location where the keystore file is to be created. You will be asked a few questions about
the key being created. The default keystore name is `ersatz` and it has the following properties:

    CN=Ersatz, OU=Ersatz, O=Ersatz, L=Nowhere, ST=Nowhere, C=US

Obviously, it is only for testing purposes.

The keystore should then be provided during server configuration as:

[source,groovy]
----
ErsatzServer server = new ErsatzServer({
    enableHttps()
    keystore KEYSTORE_URL, KEYSTORE_PASS
})
----

where `KEYSTORE_URL` is the URL to your custom keystore file, and `KEYSTORE_PASS` is the password (maybe omitted if you used `ersatz` as the password).

== Feature Extensions

Additional server functionality may be added/configured on the server before startup. The `ServerFeature` interface provides this extension point;
however, the extension feature mechanism is experimental and may change in the future (efforts will be made to maintain a simple migration path if/when
this happens).

At this point there are two feature extension, the `BasicAuthFeature` and `DigestAuthFeature`, both discussed below.

TIP: Features are additive, so be careful about how features are applied.

=== BASIC Authentication

https://en.wikipedia.org/wiki/Basic_access_authentication[HTTP BASIC Authentication] is supported by applying the `BasicAuthFeature` to the server.

[source,groovy]
----
def ersatz = new ErsatzServer({
    feature new BasicAuthFeature()
})
----

This configuration causes the configured request expectations to require BASIC authentication (username and password) as part of their matching.

=== DIGEST Authentication

https://en.wikipedia.org/wiki/Digest_access_authentication[HTTP DIGEST Authentication] is supported by applying the `DigestAuthFeature` to the server.

[source,groovy]
----
def ersatz = new ErsatzServer({
    feature new BasicAuthFeature()
})
----

This configuration causes the configured request expectations to require DIGEST authentication (username and password) as part of their matching.<|MERGE_RESOLUTION|>--- conflicted
+++ resolved
@@ -1,10 +1,6 @@
 = Ersatz Server User Guide
 Christopher J. Stehno <chris@stehno.com>
-<<<<<<< HEAD
-v0.4.3, February 2017
-=======
 v0.5.0, February 2017
->>>>>>> a5e9bee0
 :toc: left
 :toclevels: 3
 
@@ -32,11 +28,6 @@
 == Getting Started
 
 The `ersatz` library is available via Bintray (JCenter) and the Maven Central Repository; you can add it to your project using one of the following:
-<<<<<<< HEAD
-
-For Gradle:
-=======
->>>>>>> a5e9bee0
 
 For Gradle:
 
@@ -48,15 +39,6 @@
         <groupId>com.stehno.ersatz</groupId>
         <artifactId>ersatz</artifactId>
         <version>0.5.0</version>
-        <scope>test</scope>
-    </dependency>
-
-For Maven:
-
-    <dependency>
-        <groupId>com.stehno.ersatz</groupId>
-        <artifactId>ersatz</artifactId>
-        <version>0.4.3</version>
         <scope>test</scope>
     </dependency>
 
@@ -217,7 +199,7 @@
 == Expectations
 
 Request expectations are the core of the Ersatz server functionality; conceptually, they are HTTP server request routes which are used to match an
-incoming HTTP request with a request handler or to respond with a status of 404m, if no matching request was configured. The expectations are
+incoming HTTP request with a request handler or to respond with a status of 404, if no matching request was configured. The expectations are
 configured on an instance of the `Expectations` interface, which provides multiple configuration methods for each of the supported HTTP request
 methods (GET, HEAD, POST, PUT, DELETE, and PATCH), with the method name corresponding to the HTTP request method name. The four general types of
 methods are:
