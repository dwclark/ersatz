= Ersatz Server User Guide
Christopher J. Stehno <chris@stehno.com>
<<<<<<< HEAD
v0.2.1, December 2016
=======
v0.3.0, December 2016
>>>>>>> b179c9a2
:toc: left
:toclevels: 3

== Introduction

The Ersatz Server is a HTTP client testing tool, which allows for request/response expectations to be configured in a flexible manner. The expectations
will respond in a configured manner to requests and allow testing with different responses and/or error conditions without having to write a lot of
boiler-plate code.

The "mock" server is not really mock at all, it is an embedded Undertow HTTP server which registers the configured expectations as routes and then
responds according to the expected behavior. This approach may seem overly heavy; however, testing an HTTP client can involve a lot of internal state
and interactions that the developer is generally unaware of (and should be) - trying to mock those interactions with a pure mocking framework will get
out of hand very quickly.

Ersatz provides a balance of mock-like expectation behavior with a real HTTP interface and all of the underlying interactions in place. This allows
for rich unit testing, which is what you were trying to do in the first place.

Ersatz is written in Groovy 2.4.x and requires a Java 8 VM due to its use of the modern functional libraries; however, the Ersatz library is written
such that it may be used with Groovy or standard Java without pain or feature-loss. With that in mind, the expectation configuration allows two main
forms, a Java-style chained builder, and a Groovy DSL, both of which may be used interchangeably or together, if you are using Groovy.

Ersatz is developed with testing in mind. It does not favor any specific testing framework, but it does work well with both the JUnit and Spock
frameworks.

== Getting Started

Add the `ersatz` library to your project, for Gradle, this would mean adding the following to your `dependencies` block:

<<<<<<< HEAD
    testCompile 'com.stehno.ersatz:ersatz:0.2.1'
=======
    testCompile 'com.stehno.ersatz:ersatz:0.3.0'
>>>>>>> b179c9a2

You could then use Ersatz in a Spock test as follows:

[source,groovy]
.HelloSpec.groovy
----
class HelloSpec extends Specification {

    def 'say hello'(){
        setup:
        ErsatzServer ersatz = new ErsatzServer()

        server.expectations {
            get('/say/hello'){
                called equalTo(1)
                query 'name','Ersatz'
                responder {
                    content 'Hello Ersatz','text/plain'
                }
            }
        }

        ersatz.start()

        when:
        String result = "${ersatz.serverUrl}/say/hello?name=Ersatz".toURL().text

        then:
        result == 'Hello Ersatz'

        and:
        ersatz.verify()

        cleanup:
        ersatz.stop()
    }
}
----

The server is expecting a single call to `GET /say/hello?name=Ersatz`, and when it is received, the server will respond with the `text/plain` content
`Hello Ersatz`. This code also verifies that the expected request was only called once (as requested) - if it was not called or called more than once,
the verification and likewise the test, would fail.

The expectation configured above could also be written using the chained builder approach (in Java), as follows:

[source,java]
----
server.expectations(expect -> {
    expect.get("/say/hello").called(equalTo(1)).query("name","Ersatz")
        .responds().content("Hello Ersatz","text/plain");
))
----

The two formats are interchangeable.

== Server Lifecycle

The lifecycle of an Ersatz server is broken down into four main states:

1. Configure
1. Test
1. Verify
1. Cleanup

they are detailed in the sections that follow.

=== Configure

The first step is "configuration", where the server is instantiated, request expectations are configured and the server is started. An Ersatz server
is created by creating an instance of `ErsatzServer`. No HTTP server is started at this point, but the server is ready for configuration. Configuring
the expectations on the server consists of calling one of the following methods:

[source,groovy]
----
ErsatzServer expectations(final Consumer<Expectations> expects)

ErsatzServer expectations(@DelegatesTo(Expectations) final Closure closure)

Expectations expects()
----

The first allows for configuration within a `Consumer<Expectations>` instance, which will have a prepared `Expectations` instance passed into it. This
allows for a DSL-style configuration from Java.

The second method is the entry point for the Groovy DSL configuration. The provided `Closure` will delegate to an instance of `Expectations` for
defining the configurations.

The third method is a simplified builder-style approach for single request method expectation-building.

Once the request expectations are configured, the server must be started by calling the `ErsatzServer` `start()` method. This will start the underlying
embedded HTTP server and register the configured expectations. If the server is not started, you will receive connection errors during testing.

=== Testing

After configuration, the server is running and ready for test interactions. Any HTTP client can make HTTP requests against the server to retrieve
configured responses. The `ErsatzServer` object provides helper methods to retrieve the server port and URL, with `getPort()` and `getServerUrl()`
respectively. Note that the server will _always_ be started on an ephemeral port so that a random one will be chosen to avoid collisions.

=== Verify

Once testing has been performed, it may be desirable to verify whether or not the expected number of request calls were matched. The `Expectations`
interface provides a `called` method to add call count verification per configured request, something like:

[source,groovy]
----
post('/user').body(content, 'application/json').called(1)
    .responds().content(successContent, 'application/json')
----

This would match a POST request to "/user" with request body content matching the provided content and expect that matched call only once. When
`verify()` is called it will return `true` if this request has only been matched once, otherwise it will return `false`. This allows testing to
ensure that requests are not made more often than expected or at unexpected times.

Verification is optional and may simply be skipped if not needed.

=== Cleanup

After testing and verification, when all test interactions have completed, the server must be stopped in order to free up resources. This is done by
calling the `stop()` method of the `ErsatzServer` class. This is an important step as odd test failures have been noticed during multi-test runs if
the server is not properly stopped. In Spock you can create the `ErsatzServer` with the `@AutoCleanup` annotation to aid in proper management:

[source,groovy]
----
@AutoCleanup('stop') ErsatzServer server = new ErsatzServer()
----

The server may be restarted after it has been stopped; however, be aware that expectation configuration is additive and existing configuration will
remain on server start even if new expectations are configured.

== Expectations

Request expectations are the core of the Ersatz server functionality; conceptually, they are HTTP server request routes which are used to match
incoming request with request handlers or respond with status 404 if no matching request was configured. The expectations are configured off of an
instance of the `Expectations` interface, which provides multiple configuration methods for each HTTP request method (GET, HEAD, POST, PUT, DELETE,
and PATCH), with the method name corresponding to the HTTP request method name. The four general types of methods are:

* One taking a `String path` returning an instance of the `Request` interface
* One taking a `String path` and a `Consumer<Request>` returning an instance of the `Request` interface
* One taking a `String path` and a Groovy `Closure` returning an instance of the `Request` interface
* All of the above with the `String path` replaced by a Hamcrest `Matcher<String>` for matching the path

The `Consumer<Request>` methods will provide a `Consumer<Request>` implementation to perform the configuration on a `Request` instance passed into
the consumer function.

The `Closure` support is similar to that of the consumer; however, this is a Groovy DSL approach where the `Closure` operations are delegated onto the
a `Request` instance in order to configure the request.

All of the expectation method types return an instance of the request being configured (`Request` or `RequestWithContent`).

The primary role of expectations is to provide a means of matching incoming requests in order to respond in a desired and repeatable manner. They are
used to build up matching rules based on request properties to help filter and route the incoming request properly. http://hamcrest.org/[Hamcrest]
Matcher support allows for flexible request matching based on various request properties.

The configuration interfaces support three main approaches to configuration, a chained builder approach, such as:

[source,groovy]
----
head('/foo')
    .query('a','42')
    .cookie('stamp','1234')
    .respond().header('ok','true')
----

where the code is a chain of builder-style method calls used to wire up the request expectation. The second method is available to users of the Groovy
language, the Groovy DSL approach would code the same thing as:

[source,groovy]
----
head('/foo'){
    query 'a', '42'
    cookie 'stamp', '1234'
    responder {
        header 'ok', "true"
    }
}
----

which can be more expressive, especially when creating more complicated expectations. A third approach is a Java-based approach more similar to the
Groovy DSL, using the `Consumer<?>` methods of the interface, this would yield:

[source,java]
----
head('/foo', req -> {
    req.query("a", "42")
    req.cookie("stamp", "1234")
    req.responder( res-> {
        res.header("ok", "true")
    })
})
----

Any of the three may be used in conjunction with each other to build up expectations in the desired manner.

TIP: The matching of expectations is perform in the order the expectations are configured, such that if an incoming request could be matched by more
than one expectation, the first one configured will be applied.

Request expectations may be configured to respond differently based on how many times a request is matched, for example, if you wanted the first
request of `GET /something` to respond with `Hello` and second (and all subsequent) request of the same URL to respond with `Goodbye`, you would
configure multiple responses, in order:

[source,groovy]
----
get('/something'){
    responder {
        content 'Hello'
    }
    responder {
        content 'Goodbye'
    }
    called 2
}
----

Adding the `called` configuration adds the extra safety of ensuring that if the request is called more than our expected two times, the verification
will fail (and with that, the test).

== Url-Encoded Form Requests

Url-encoded form requests are supported by default when the request content-type is specified as `application/x-www-form-urlencoded`. The request
`body` expectation configuration will expect a `Map<String,String>` equivalent to the name-value pairs specified in the request body content. An
example would be:

[source,groovy]
----
server.expectations {
    post('/form') {
        body([alpha: 'some data', bravo: '42'], 'application/x-www-form-urlencoded')
        responder {
            content 'ok'
        }
    }
}
----

where the `POST` content data would look like:

    alpha=some+data&bravo=42

== Multipart Request Content

Ersatz server supports multipart file upload requests (`multipart/form-data` content-type) using the
https://commons.apache.org/proper/commons-fileupload/[Apache File Upload] library on the "server" side. The expectations for multipart requests are
configured using the `MultipartRequestContent` class to build up an equivalent multipart matcher:

[source,groovy]
----
ersatz.expectataions {
    post('/upload') {
        decoders decoders
        decoder MULTIPART_MIXED, Decoders.multipart
        decoder IMAGE_PNG, Decoders.passthrough
        body multipart {
            part 'something', 'interesting'
            part 'infoFile', 'info.txt', TEXT_PLAIN, infoText
            part 'imageFile', 'image.png', IMAGE_PNG, imageBytes
        }, MULTIPART_MIXED
        responder {
            content 'ok'
        }
    }
}
----

which will need to exactly match the incoming request body in order to be considered a match. There is also a `MultipartRequestMatcher` used to
provide a more flexible Hamcrest-based matching of the request body:

[source,groovy]
----
server.expectations {
    post('/upload') {
        decoders decoders
        decoder MULTIPART_MIXED, Decoders.multipart
        decoder IMAGE_PNG, Decoders.passthrough
        body multipartMatcher {
            part 'something', notNullValue()
            part 'infoFile', endsWith('.txt'), TEXT_PLAIN, notNullValue()
            part 'imageFile', endsWith('.png'), IMAGE_PNG, notNullValue()
        }, MULTIPART_MIXED
        responder {
            content 'ok'
        }
    }
}
----

This will configure a match of the request body content based on the individual matchers, rather than overall equivalence.

A key point in multipart request support are the "decoders", which are used to decode the incoming request content into an expected object type.
Decoders are simply `BiFunction<byte[], DecodingContext, Object>` implementations - taking the incoming byte array, and a `DecodingContext` and
returning the decoded `Object` instance. Decoders may be registered in a shared instance of `RequestDecoders` or configured on a per-request basis.

TIP: No decoders are provided by default, any used in the request content _must_ be provided in configuration.

Some common reusable decoders are provided in the `Decoders` utility class.

== Multipart Response Content

Multipart response content is supported, though most browsers do not fully support it - the expected use case would be a RESTful or other HTTP-based
API. The response content will have the standard `multipart/form-data` content type and format. The response content parts are provided using an
instance of the `MultipartResponseContent` class and configuring its parts and encoders.

The content parts are provided as "field" parts with only a field name and value, or as "file" parts with a field name, content-type, file name and
content object. These configurations are made on the `MultipartResponseContent` object via DSL or functional interface.

The part content objects are serialized for data transfer as `String` content using configured encoders, which are simply instances of
`Function<Object,String>` used to do the object to string conversion. These are configured either on a per-response basis or by sharing a
`ResponseEncoders` instance between multipart configurations - the shared encoders will be used if not explicitly overridden by the multipart
response configuration. No part encoders are provided by default.

An example multipart response with a field and an image file would be something like:

[source,groovy]
----
ersatz.expectations {
    get('/data') {
        responds().content(multipart {
            // configure the part encoders
            encoder TEXT_PLAIN, CharSequence, { o -> o as String }
            encoder IMAGE_JPG, File, { o -> ((File)o).bytes.encodeBase64() }

            // a field part
            field 'comments', 'This is a cool image.'

            // a file part
            part 'image', 'test-image.jpg', IMAGE_JPG, new File('/test-image.jpg'), 'base64'
        })
    }
}
----

The resulting response body would look like the following (as a String):

----
--WyAJDTEVlYgGjdI13o
Content-Disposition: form-data; name="comments"
Content-Type: text/plain

This is a cool image.
--WyAJDTEVlYgGjdI13o
Content-Disposition: form-data; name="image"; filename="test-image.jpg"
Content-Transfer-Encoding: base64
Content-Type: image/jpeg

... more content follows ...
----

which could be decoded in the same manner a multipart _request_ content (an example using the Apache File Upload multipart parser can be found in
the unit tests).

== Feature Extensions

Additional server functionality may be added/configured on the server before startup. The `ServerFeature` interface provides this extension point;
however, the extension feature mechanism is experimental at this point and may change in the future.

At this point there is only one feature extension, the `BasicAuthFeature`, which causes the configured request expectations to require BASIC
authentication (username and password) as part of their matching.<|MERGE_RESOLUTION|>--- conflicted
+++ resolved
@@ -1,10 +1,6 @@
 = Ersatz Server User Guide
 Christopher J. Stehno <chris@stehno.com>
-<<<<<<< HEAD
-v0.2.1, December 2016
-=======
 v0.3.0, December 2016
->>>>>>> b179c9a2
 :toc: left
 :toclevels: 3
 
@@ -33,11 +29,7 @@
 
 Add the `ersatz` library to your project, for Gradle, this would mean adding the following to your `dependencies` block:
 
-<<<<<<< HEAD
-    testCompile 'com.stehno.ersatz:ersatz:0.2.1'
-=======
     testCompile 'com.stehno.ersatz:ersatz:0.3.0'
->>>>>>> b179c9a2
 
 You could then use Ersatz in a Spock test as follows:
 
