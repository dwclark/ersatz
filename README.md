--- conflicted
+++ resolved
@@ -19,22 +19,14 @@
 
 For Gradle:
 
-<<<<<<< HEAD
-    testCompile 'com.stehno.ersatz:ersatz:0.2.1'
-=======
     testCompile 'com.stehno.ersatz:ersatz:0.3.0'
->>>>>>> b179c9a2
 
 For Maven:
 
     <dependency>
         <groupId>com.stehno.ersatz</groupId>
         <artifactId>ersatz</artifactId>
-<<<<<<< HEAD
-        <version>0.2.1</version>
-=======
         <version>0.3.0</version>
->>>>>>> b179c9a2
     </dependency>
 
 ## Build Instructions
