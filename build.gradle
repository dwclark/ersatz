--- conflicted
+++ resolved
@@ -12,11 +12,7 @@
 }
 
 group = 'com.stehno.ersatz'
-<<<<<<< HEAD
-version = '0.4.1'
-=======
 version = '0.4.3'
->>>>>>> 4fbe546b
 
 sourceCompatibility = 8
 targetCompatibility = 8
